--- conflicted
+++ resolved
@@ -152,10 +152,9 @@
 - **Optimization Pressure**: Discover how AI "helping" can become harmful
 - **Governance Necessity**: Learn why rules and oversight matter through failures
 
-<<<<<<< HEAD
 ## 🤝 Contributing
 
-We welcome contributions! See `CONTRIBUTING.md` for details on:
+We welcome contributions! Please see our contributing guidelines for details on:
 
 - Code style and standards
 - Testing requirements
@@ -166,8 +165,6 @@
 
 This project is licensed under the MIT License - see the LICENSE file for details.
 
-=======
->>>>>>> 9d0e9a7c
 ## 🙏 Acknowledgments
 
 - Three.js community for excellent 3D graphics tools
